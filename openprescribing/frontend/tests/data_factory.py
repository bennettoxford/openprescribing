import itertools
import random

from django.db import connection
from django.contrib.auth.models import User

from dateutil.relativedelta import relativedelta
from dateutil.parser import parse as parse_date

from frontend.models import (
<<<<<<< HEAD
    ImportLog, Practice, PCT, Prescription, Presentation,
    NCSOConcessionBookmark, OrgBookmark
=======
    ImportLog, Practice, PCT, Prescription, Presentation, NCSOConcessionBookmark,
    Measure
>>>>>>> 633b225a
)
from dmd.models import (
    DMDProduct, DMDVmpp, NCSOConcession, TariffPrice, TariffCategory
)


class DataFactory(object):
    """
    This class provides methods to generate test fixtures programatically
    """

    def __init__(self, seed=1):
        self.random = random.Random()
        self.random.seed(seed)
        counter = itertools.count()
        self.next_id = lambda: next(counter)

    def create_months_array(self, start_date=None, num_months=1):
        date = parse_date(start_date)
        return [
            (date + relativedelta(months=i)).strftime('%Y-%m-%d')
            for i in range(0, num_months)
        ]

    def create_practice(self, ccg=None):
        if ccg is None:
            ccg = self.create_ccg()
        index = self.next_id()
        return Practice.objects.create(
            name='Practice {}'.format(index),
            code='ABC{:03}'.format(index),
            ccg=ccg
        )

    def create_ccg(self):
        index = self.next_id()
        return PCT.objects.create(
            name='CCG {}'.format(index),
            code='A{:02}'.format(index),
            org_type='CCG'
        )

    def create_presentations(self, num_presentations, vmpp_per_presentation=1):
        presentations = []
        for i in range(num_presentations):
            presentation = Presentation.objects.create(
                bnf_code='0123456789ABCD{}'.format(i),
                name='Foo Tablet {}'.format(i),
                quantity_means_pack=self.random.choice([True, False, None])
            )
            product = DMDProduct.objects.create(
                bnf_code=presentation.bnf_code,
                dmdid=i,
                vpid=i,
                name='DMD ' + presentation.name
            )
            qtyval = self.random.randint(5, 25)
            for vppid in range(0, vmpp_per_presentation):
                vppid = i * 10 + vppid
                DMDVmpp.objects.create(
                    vppid=vppid,
                    vpid=product.vpid,
                    nm='VMPP %s (%s)' % (presentation.name, vppid),
                    qtyval=qtyval
                )
            presentations.append(presentation)
        return presentations

    def create_tariff_and_ncso_costings_for_presentations(
            self, presentations, months=None):
        tariff_category, _ = TariffCategory.objects.get_or_create(cd=1, desc='')
        for presentation in presentations:
            product = DMDProduct.objects.get(bnf_code=presentation.bnf_code)
            for date in months:
                price_pence = self.random.randint(10, 100)
                for vmpp in DMDVmpp.objects.filter(vpid=product.vpid):
                    tariff_price = TariffPrice.objects.create(
                        date=date,
                        vmpp=vmpp,
                        product=product,
                        tariff_category=tariff_category,
                        price_pence=price_pence
                    )
                    if self.random.choice([True, False]):
                        NCSOConcession.objects.create(
                            vmpp=vmpp,
                            date=date,
                            drug='',
                            pack_size='',
                            price_concession_pence=(
                                tariff_price.price_pence + self.random.randint(10, 100)
                            )
                        )

    def create_prescribing_for_practice(
            self,
            practice,
            presentations=None,
            months=None):
        for date in months:
            self.create_import_log(date)
            for i, presentation in enumerate(presentations):
                Prescription.objects.create(
                    processing_date=date,
                    practice=practice,
                    pct_id=practice.ccg_id,
                    presentation_code=presentation.bnf_code,
                    quantity=self.random.randint(1, 1000),
                    total_items=0,
                    net_cost=self.random.randint(1, 1000),
                    actual_cost=0,
                )

    def create_import_log(self, date):
        ImportLog.objects.create(
            current_at=date,
            category='prescribing'
        )

    def populate_materialised_views(self):
        with connection.cursor() as cursor:
            with open('frontend/management/commands/replace_matviews.sql', 'r') as f:
                cursor.execute(f.read())
            with open('frontend/tests/fixtures/populate_matviews.sql', 'r') as f:
                cursor.execute(f.read())

    def create_user(self, email=None):
        index = self.next_id()
        email = email or 'user-{}@example.com'.format(index)
        return User.objects.create_user(
            username='User {}'.format(index),
            email=email,
        )

    def create_ncso_concessions_bookmark(self, org, user=None):
        kwargs = {
            'user': user or self.create_user(),
            'approved': True,
        }

        if org is None:
            # All England
            pass
        elif isinstance(org, PCT):
            kwargs['pct'] = org
        elif isinstance(org, Practice):
            kwargs['practice'] = org
        else:
            assert False

        return NCSOConcessionBookmark.objects.create(**kwargs)

<<<<<<< HEAD
    def create_org_bookmark(self, org, user=None):
        kwargs = {
            'user': user or self.create_user(),
            'approved': True,
        }

        if org is None:
            # All England
            pass
        elif isinstance(org, PCT):
            kwargs['pct'] = org
        elif isinstance(org, Practice):
            kwargs['practice'] = org
        else:
            assert False

        return OrgBookmark.objects.create(**kwargs)
=======
    def create_measure(self, tags=None):
        index = self.next_id()
        return Measure.objects.create(
            id='measure_{}'.format(index),
            name='Measure {}'.format(index),
            title='Measure {}'.format(index),
            tags=tags,
            numerator_from='',
            numerator_where='',
            numerator_columns='',
            denominator_from='',
            denominator_where='',
            denominator_columns='',
            numerator_bnf_codes=[],
        )
>>>>>>> 633b225a
<|MERGE_RESOLUTION|>--- conflicted
+++ resolved
@@ -8,13 +8,8 @@
 from dateutil.parser import parse as parse_date
 
 from frontend.models import (
-<<<<<<< HEAD
     ImportLog, Practice, PCT, Prescription, Presentation,
-    NCSOConcessionBookmark, OrgBookmark
-=======
-    ImportLog, Practice, PCT, Prescription, Presentation, NCSOConcessionBookmark,
-    Measure
->>>>>>> 633b225a
+    NCSOConcessionBookmark, OrgBookmark, Measure
 )
 from dmd.models import (
     DMDProduct, DMDVmpp, NCSOConcession, TariffPrice, TariffCategory
@@ -167,7 +162,6 @@
 
         return NCSOConcessionBookmark.objects.create(**kwargs)
 
-<<<<<<< HEAD
     def create_org_bookmark(self, org, user=None):
         kwargs = {
             'user': user or self.create_user(),
@@ -185,7 +179,7 @@
             assert False
 
         return OrgBookmark.objects.create(**kwargs)
-=======
+
     def create_measure(self, tags=None):
         index = self.next_id()
         return Measure.objects.create(
@@ -200,5 +194,4 @@
             denominator_where='',
             denominator_columns='',
             numerator_bnf_codes=[],
-        )
->>>>>>> 633b225a
+        )