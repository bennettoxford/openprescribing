--- conflicted
+++ resolved
@@ -64,15 +64,8 @@
     def test_write_global_centiles_to_database(self):
         from frontend.management.commands.import_measures \
             import GlobalCalculation
-<<<<<<< HEAD
-        # previously this was from cerazette_measure
-        m = Measure.objects.get(pk='cerazette')
-        g = GlobalCalculation(m, under_test=True)
-        with patch.object(g, 'get_rows') as patched_calc:
-=======
         g = GlobalCalculation('cerazette')
         with patch.object(g, 'get_rows_as_dicts') as patched_calc:
->>>>>>> dc53e905
             patched_calc.return_value = [
                 {
                     'ccg_cost_savings_10': 1785,
@@ -137,14 +130,8 @@
             import PracticeCalculation
         Practice.objects.create(code='C83019')
         PCT.objects.create(code='03T')
-<<<<<<< HEAD
-        m = Measure.objects.get(pk='cerazette')
-        p = PracticeCalculation(m, under_test=True)
-        with patch.object(p, 'get_rows') as patched_calc:
-=======
         p = PracticeCalculation('cerazette')
         with patch.object(p, 'get_rows_as_dicts') as patched_calc:
->>>>>>> dc53e905
             # What we'd expect the practice ratios BQ table to return
             patched_calc.return_value = [
                 {'calc_value': 0,
