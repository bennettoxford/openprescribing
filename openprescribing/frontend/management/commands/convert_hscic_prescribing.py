import csv
import glob
from django.core.management.base import BaseCommand, CommandError


class Command(BaseCommand):
    args = ''
    help = 'Converts HSCIC data files into the format needed for our SQL COPY '
    help += 'statement. We use COPY because it is much faster than INSERT.'

    def add_arguments(self, parser):
        parser.add_argument('--filename')

    def handle(self, *args, **options):
        self.IS_VERBOSE = False
        if options['verbosity'] > 1:
            self.IS_VERBOSE = True

        if 'is_test' in options:
            self.IS_TEST = True
        else:
            self.IS_TEST = False

        if options['filename']:
            filenames = [options['filename']]
        else:
            filenames = glob.glob('./data/raw_data/T*PDPI+BNFT.*')

        for f in filenames:
            if self.IS_VERBOSE:
                print "--------- Converting %s -----------" % f
            reader = csv.reader(open(f, 'rU'))
            next(reader)
            filename_for_output = self.create_filename_for_output_file(f)
            writer = csv.writer(open(filename_for_output, 'wb'))
            for row in reader:
                if len(row) == 1:
                    continue
                data = self.format_row_for_sql_copy(row)
                writer.writerow(data)

    def create_filename_for_output_file(self, filename):
        if self.IS_TEST:
            return filename[:-4] + '_test.CSV'
        else:
            return filename[:-4] + '_formatted.CSV'

    def format_row_for_sql_copy(self, row):
        '''
        Transform the data into the format needed for COPY.
        '''
        row = [r.strip() for r in row]
        chemical_id = self.get_chemical_id(row[3])
        actual_cost = float(row[7])
        quantity = int(row[8])
        month = row[9]
        formatted_date = '%s-%s-01' % (month[:4], month[4:])
        output = [row[0], row[1], row[2], chemical_id, row[3],
                  row[4], int(row[5]), float(row[7]),
<<<<<<< HEAD
                  quantity, formatted_date, price_per_unit]
=======
                  quantity, formatted_date]
>>>>>>> 12bebe7e
        return output

    def get_chemical_id(self, presentation_id):
        '''
        In most cases the chemical ID for the presentation is a 9-letter
        code, but in a few cases the HSCIC specifies 4-letter codes.
        These are the cases below.
        '''
        first_four = presentation_id[:4]
        if first_four in self.FOUR_LETTER_CHEMICAL_CODES:
            chemical_id = first_four
        else:
            chemical_id = presentation_id[:9]
        return chemical_id

    FOUR_LETTER_CHEMICAL_CODES = [u'2001', u'2002', u'2003', u'2004', u'2005',
                                  u'2006', u'2007', u'2008', u'2009', u'2010',
                                  u'2011', u'2012', u'2013', u'2014', u'2015',
                                  u'2016', u'2017', u'2018', u'2020', u'2101',
                                  u'2102', u'2103', u'2104', u'2105', u'2106',
                                  u'2107', u'2108', u'2109', u'2110', u'2111',
                                  u'2112', u'2113', u'2114', u'2116', u'2117',
                                  u'2118', u'2119', u'2120', u'2121', u'2122',
                                  u'2123', u'2124', u'2125', u'2126', u'2127',
                                  u'2128', u'2129', u'2130', u'2131', u'2132',
                                  u'2133', u'2134', u'2135', u'2136', u'2137',
                                  u'2138', u'2139', u'2140', u'2141', u'2142',
                                  u'2143', u'2144', u'2145', u'2146', u'2202',
                                  u'2205', u'2210', u'2215', u'2220', u'2230',
                                  u'2240', u'2250', u'2260', u'2270', u'2280',
                                  u'2285', u'2290', u'2305', u'2310', u'2315',
                                  u'2320', u'2325', u'2330', u'2335', u'2340',
                                  u'2345', u'2346', u'2350', u'2355', u'2360',
                                  u'2365', u'2370', u'2375', u'2380', u'2385',
                                  u'2390', u'2392', u'2393', u'2394', u'2396',
                                  u'2398', u'2399']<|MERGE_RESOLUTION|>--- conflicted
+++ resolved
@@ -57,11 +57,7 @@
         formatted_date = '%s-%s-01' % (month[:4], month[4:])
         output = [row[0], row[1], row[2], chemical_id, row[3],
                   row[4], int(row[5]), float(row[7]),
-<<<<<<< HEAD
-                  quantity, formatted_date, price_per_unit]
-=======
                   quantity, formatted_date]
->>>>>>> 12bebe7e
         return output
 
     def get_chemical_id(self, presentation_id):
