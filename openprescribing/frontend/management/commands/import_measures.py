"""Calculate and store measures based on definitions in
`measure_definitions/` folder.

We use BigQuery to compute measures. This is considerably cheaper than
the alternative, which is looping over thousands of practices
individually with a custom SQL query. However, the tradeoff is that
most of the logic now lives in SQL which is harder to read and test
clearly.
"""

from contextlib import contextmanager
import csv
import datetime
import glob
import json
import logging
import os
import re
import tempfile

from django.conf import settings
from django.core.exceptions import ObjectDoesNotExist
from django.core.management.base import BaseCommand, CommandError
from django.db import connection
from django.db import transaction
from google.cloud import bigquery as gbigquery
from google.cloud.bigquery.dataset import Dataset
from google.cloud.exceptions import Conflict

from gcutils.bigquery import Client

from common import utils
from frontend.models import MeasureGlobal, MeasureValue, Measure, ImportLog

logger = logging.getLogger(__name__)

CENTILES = [10, 20, 30, 40, 50, 60, 70, 80, 90]


class Command(BaseCommand):
    '''Supply either --end_date to load data for all months
    up to that date, or --month to load data for just one
    month.

    You can also supply --start_date, or supply a file path that
    includes a timestamp with --month_from_prescribing_filename

    Specify a measure with a single string argument to `--measure`,
    and more than one with a comma-delimited list.

    '''

    def handle(self, *args, **options):
        options = self.parse_options(options)
        start = datetime.datetime.now()
        start_date = options['start_date']
        end_date = options['end_date']
        verbose = options['verbosity'] > 1
        with conditional_constraint_and_index_reconstructor(options):
            for measure_id in options['measure_ids']:
                if measure_id == 'lpzomnibus':
                    # Generalise this special case if we ever come
                    # across it again (viz: a measure that depends on
                    # a view existing; hence the `z` in the name to
                    # ensure it is created after the other measures on
                    # which it depends)
                    create_omnibus_lp_view()
                logger.info('Updating measure: %s' % measure_id)
                measure = create_or_update_measure(measure_id)
                measure_start = datetime.datetime.now()
                global_calculation = GlobalCalculation(
                    measure, verbose=verbose,
                    under_test=options['test_mode'])
                practice_calculation = PracticeCalculation(
                    measure, start_date=start_date, end_date=end_date,
                    verbose=verbose, under_test=options['test_mode']
                )
                ccg_calculation = CCGCalculation(
                    measure, start_date=start_date, end_date=end_date,
                    verbose=verbose, under_test=options['test_mode']
                )
                if options['definitions_only']:
                    continue

                # Delete any existing measures data relating to the
                # current month(s)
                MeasureValue.objects.filter(month__gte=start_date)\
                                    .filter(month__lte=end_date)\
                                    .filter(measure=measure).delete()
                MeasureGlobal.objects.filter(month__gte=start_date)\
                                     .filter(month__lte=end_date)\
                                     .filter(measure=measure).delete()

                # Compute the measures
                practice_rows_created = practice_calculation.calculate()
                ccg_rows_created = ccg_calculation.calculate()
                if practice_rows_created and ccg_rows_created:
                    if measure.is_cost_based:
                        global_calculation.calculate_global_cost_savings(
                            practice_calculation.full_table_name(),
                            ccg_calculation.full_table_name())
                    global_calculation.write_global_centiles_to_database()
                else:
                    raise CommandError(
                        "No rows generated by measure %s" % measure_id)
                elapsed = datetime.datetime.now() - measure_start
                logger.warning("Elapsed time for %s: %s seconds" % (
                    measure_id, elapsed.seconds))
        logger.warning("Total elapsed time: %s" % (
            datetime.datetime.now() - start))

    def add_arguments(self, parser):
        parser.add_argument('--month')
        parser.add_argument('--month_from_prescribing_filename')
        parser.add_argument('--start_date')
        parser.add_argument('--end_date')
        parser.add_argument('--measure')
        parser.add_argument('--test_mode', action='store_true')
        parser.add_argument('--definitions_only', action='store_true')

    def parse_options(self, options):
        """Parse command line options
        """
        if 'measure' in options and options['measure']:
            if "," in options['measure']:
                options['measure_ids'] = options['measure'].split(',')
            else:
                options['measure_ids'] = [options['measure']]
        else:
            options['measure_ids'] = [
                k for k, v in parse_measures().items() if 'skip' not in v]
        options['months'] = []
        if 'month' in options and options['month']:
            options['start_date'] = options['end_date'] = options['month']
        elif 'month_from_prescribing_filename' in options \
             and options['month_from_prescribing_filename']:
            filename = options['month_from_prescribing_filename']
            date_part = re.findall(r'/(\d{4}_\d{2})/', filename)[0]
            month = datetime.datetime.strptime(date_part + "_01", "%Y_%m_%d")

            options['start_date'] = options['end_date'] = \
                month.strftime('%Y-%m-01')
        else:
            l = ImportLog.objects.latest_in_category('prescribing')
            options['start_date'] = "%s-%02d-%02d" % (
                l.current_at.year - 5, l.current_at.month, l.current_at.day)
            options['end_date'] = l.current_at.strftime('%Y-%m-%d')
        # validate the date format
        datetime.datetime.strptime(options['start_date'], "%Y-%m-%d")
        datetime.datetime.strptime(options['end_date'], "%Y-%m-%d")
        return options


def create_omnibus_lp_view():
    fpath = os.path.dirname(__file__)
    sql_path = os.path.join(fpath, "./measure_sql/lpomnibusview.sql")
    with open(sql_path, "r") as sql_file:
        client = gbigquery.client.Client(project='ebmdatalab')
        dataset = Dataset("measures", client)
        table = dataset.table('practice_data_all_low_priority')
        table.view_query = sql_file.read()
        table.view_use_legacy_sql = False
        try:
            table.create()
        except Conflict:
            pass


def parse_measures():
    """Deserialise JSON measures definition into dict
    """
    measures = {}
    fpath = os.path.dirname(__file__)
    files = glob.glob(os.path.join(fpath, "./measure_definitions/*.json"))
    for fname in files:
        measure_id = re.match(r'.*/([^/.]+)\.json', fname).groups()[0]
        if measure_id in measures:
            raise CommandError(
                "duplicate measure definition %s found!" % measure_id)
        fname = os.path.join(fpath, fname)
        json_data = open(fname).read()
        d = json.loads(json_data)
        measures[measure_id] = d
    return measures


# Utility methods

def float_or_null(v):
    """Return a value coerced to a float, unless it's a None.

    """
    if v is not None:
        v = float(v)
    return v


def float_or_zero(v):
    """Return a value coerced to a float; Nones become zero.
    """
    v = float_or_null(v)
    if v is None:
        v = 0.0
    return v


def convertSavingsToDict(datum, prefix=None):
    """Convert flat list of savings into a dict with centiles as
    keys

    """
    data = {}
    for centile in CENTILES:
        key = "cost_savings_%s" % centile
        if prefix:
            key = "%s_%s" % (prefix, key)
        data[str(centile)] = float_or_zero(datum.pop(key))
    return data


def convertDecilesToDict(datum, prefix=None):
    """Convert flat list of deciles into a dict with centiles as
    keys

    """
    assert prefix
    data = {}
    for centile in CENTILES:
        key = "%s_%sth" % (prefix, centile)
        data[str(centile)] = float_or_null(datum.pop(key))
    return data


def normalisePercentile(percentile):
    """Given a percentile between 0 and 1, or None, return a normalised
    version between 0 and 100, or None.

    """
    percentile = float_or_null(percentile)
    if percentile:
        percentile = percentile * 100
    return percentile


def arrays_to_strings(measure_json):
    """To facilitate readability via newlines, we express some JSON
    strings as arrays, but store them as strings.

    Returns the json with such fields converted to strings.

    """
    fields_to_convert = [
        'title', 'description', 'why_it_matters', 'numerator_columns',
        'numerator_where', 'denominator_columns', 'denominator_where']

    for field in fields_to_convert:
        if isinstance(measure_json[field], list):
            measure_json[field] = ' '.join(measure_json[field])
    return measure_json


def create_or_update_measure(measure_id):
    """Create a measure object based on a measure definition

    """
    measure_json = parse_measures()[measure_id]
    v = arrays_to_strings(measure_json)
    try:
        measure = Measure.objects.get(pk=measure_id)
        measure.title = v['title']
        measure.description = v['description']
        measure.why_it_matters = v['why_it_matters']
        measure.name = v['name']
        measure.tags = v['tags']
        measure.tags_focus = v.get('tags_focus', [])
        measure.title = v['title']
        measure.description = v['description']
        measure.numerator_short = v['numerator_short']
        measure.denominator_short = v['denominator_short']
        measure.numerator_from = v['numerator_from']
        measure.numerator_where = v['numerator_where']
        measure.numerator_columns = v['numerator_columns']
        measure.denominator_from = v['denominator_from']
        measure.denominator_where = v['denominator_where']
        measure.denominator_columns = v['denominator_columns']
        measure.url = v['url']
        measure.is_cost_based = v['is_cost_based']
        measure.is_percentage = v['is_percentage']
        measure.low_is_good = v['low_is_good']
        measure.save()
    except ObjectDoesNotExist:
        measure = Measure.objects.create(
            id=measure_id,
            name=v['name'],
            tags=v['tags'],
            tags_focus = v.get('tags_focus', []),
            title=v['title'],
            description=v['description'],
            why_it_matters=v['why_it_matters'],
            numerator_short=v['numerator_short'],
            denominator_short=v['denominator_short'],
            numerator_from = v['numerator_from'],
            numerator_where = v['numerator_where'],
            numerator_columns = v['numerator_columns'],
            denominator_from = v['denominator_from'],
            denominator_where = v['denominator_where'],
            denominator_columns = v['denominator_columns'],
            url=v['url'],
            is_cost_based=v['is_cost_based'],
            is_percentage=v['is_percentage'],
            low_is_good=v['low_is_good']
        )
    return measure


class MeasureCalculation(object):
    """An abstract base class containing bigquery connection helpers and
    logic common to both Practice- and CCG-level calculations.

    """
    def __init__(self, measure, start_date=None, end_date=None,
                 verbose=False, under_test=False):
        self.verbose = verbose
        self.fpath = os.path.dirname(__file__)
        self.measure = measure
        self.start_date = start_date
        self.end_date = end_date
        self.under_test = under_test

    def table_name(self):
        """Name of table to which we write ratios data.
        """
        raise NotImplementedError("Must be implemented in sublcass")

    def globals_table_name(self):
        """Name of table to which we write overall summary data

        """
        return "%s_%s" % (settings.BQ_GLOBALS_TABLE_PREFIX, self.measure.id)

    def full_table_name(self):
        """Fully qualified table name as used in bigquery SELECT
        (legacy SQL dialect)
        """
        return "[%s:%s.%s]" % (settings.BQ_PROJECT,
                               settings.BQ_MEASURES_DATASET,
                               self.table_name())

    def full_globals_table_name(self):
        """Fully qualified table name as used in bigquery SELECT
        (legacy SQL dialect)
        """
        return "[%s:%s.%s]" % (
            settings.BQ_PROJECT,
            settings.BQ_MEASURES_DATASET,
            self.globals_table_name())

    def full_practices_table_name(self):
        """Fully qualified name for practices table

        """
        return settings.BQ_FULL_PRACTICES_TABLE_NAME

    def insert_rows_from_query(self, query_id, table_name, ctx, legacy=False):
        """Send query to BigQuery, wait, and return response object when the
        job has completed.

        Because the current specification format for a measure allows
        selecting the FROM table via free-text, and we want to support
        functional testing against real measure definitions, we have
        following hack to replace the table being queried with a test
        table name.

        A better thing to do would be to construct measure definitions
        specifically for testing.

        """
        query_path = os.path.join(self.fpath, 'measure_sql', query_id + '.sql')

        with open(query_path) as f:
            sql = f.read()

        sql = sql.format(**ctx)

        if self.under_test:
            sql = sql.replace(
                "[ebmdatalab:hscic.normalised_prescribing_standard]",
                "[ebmdatalab:measures.%s]" %
                settings.BQ_PRESCRIBING_TABLE_NAME)

        self.get_table(table_name).insert_rows_from_query(sql, legacy=legacy)

    def get_rows_as_dicts(self, table_name):
        """Iterate over the specified bigquery table, returning a dict for
        each row of data.

        """
        return self.get_table(table_name).get_rows_as_dicts()

    def get_table(self, table_name):
        client = Client(settings.BQ_MEASURES_DATASET)
        return client.get_table(table_name)

    def add_percent_rank(self):
        """Add a percentile rank to the ratios table
        """
        context = {
            'from_table': self.full_table_name(),
            'target_table': self.table_name(),
            'value_var': 'calc_value',
        }

        return self.insert_rows_from_query(
            'percent_rank',
            self.table_name(),
            context,
            legacy=True
        )

    def log(self, message):
        if self.verbose:
            logger.warning(message)
        else:
            logger.info(message)

    def _query_and_write_global_centiles(self, query_id, extra_select_sql):
        context = {
            'from_table': self.full_table_name(),
            'extra_select_sql': extra_select_sql,
            'value_var': 'calc_value',
            'global_centiles_table': self.full_globals_table_name(),
        }

        # We have to use legacy SQL because there' no
        # PERCENTILE_CONT equivalent in the standard SQL
        self.insert_rows_from_query(
            query_id,
            self.globals_table_name(),
            context,
            legacy=True
        )

    def _get_col_aliases(self, num_or_denom=None):
        """Return column names referred to in measure definitions for both
        numerator or denominator.

        When we use nested SELECTs, we need to know which column names
        have been aliased in the inner SELECT so we can select them
        explicitly by name in the outer SELECT.

        """
        assert num_or_denom in ['numerator', 'denominator']
        cols = []
        cols = self.measure.columns_for_select(num_or_denom=num_or_denom)
        aliases = re.findall(r"AS ([a-z0-9_]+)", cols)
        return [x for x in aliases if x not in num_or_denom]


class GlobalCalculation(MeasureCalculation):
    def calculate_global_cost_savings(
            self, practice_table_name, ccg_table_name):
        """Execute a bigquery SQL statement to sum cost savings at practice
        and CCG levels.

        Reads from the existing global table and writes back to it again.
        """
        context = {
            'practice_table': practice_table_name,
            'ccg_table': ccg_table_name,
            'global_table': self.full_globals_table_name()
        }

        self.insert_rows_from_query(
            'global_cost_savings',
            self.globals_table_name(),
            context,
            legacy=True
        )

    def write_global_centiles_to_database(self):
        """Write the globals data from BigQuery to the local database
        """
        self.log("Writing global centiles from %s to database"
                 % self.globals_table_name())
        count = 0
        for d in self.get_rows_as_dicts(self.globals_table_name()):
            ccg_deciles = {}
            practice_deciles = {}
            ccg_cost_savings = {}
            practice_cost_savings = {}
            d['measure_id'] = self.measure.id
            # The cost-savings calculations prepend columns with
            # global_. There is probably a better way of contstructing
            # the query so this clean-up doesn't have to happen...
            new_d = {}
            for attr, value in d.iteritems():
                new_d[attr.replace('global_', '')] = value
            d = new_d

            mg, _ = MeasureGlobal.objects.get_or_create(
                measure_id=self.measure.id,
                month=d['month']
            )

            # Coerce decile-based values into JSON objects
            if self.measure.is_cost_based:
                practice_cost_savings = convertSavingsToDict(
                    d, prefix='practice')
                ccg_cost_savings = convertSavingsToDict(
                    d, prefix='ccg')
                mg.cost_savings = {'ccg': ccg_cost_savings,
                                   'practice': practice_cost_savings}
            practice_deciles = convertDecilesToDict(d, prefix='practice')
            ccg_deciles = convertDecilesToDict(d, prefix='ccg')
            mg.percentiles = {'ccg': ccg_deciles, 'practice': practice_deciles}

            # Set the rest of the data returned from bigquery directly
            # on the model
            for attr, value in d.iteritems():
                setattr(mg, attr, value)
            mg.save()
            count += 1
        self.log("Created %s measureglobals" % count)


class PracticeCalculation(MeasureCalculation):
    def calculate(self):
        """Calculate ratios, centiles and (optionally) cost savings at a
        practice level, and write these to the database.

        """
        self.log("Calculating practice ratios")
        self.calculate_practice_ratios()
        self.log("Adding percent rank to practices")
        self.add_percent_rank()
        self.log("Calculating global centiles for practices")
        self.calculate_global_centiles_for_practices()
        if self.measure.is_cost_based:
            self.log("Calculating cost savings for practices")
            self.calculate_cost_savings_for_practices()
        self.log("Writing practice ratios to postgres")
        number_rows_written = self.write_practice_ratios_to_database()
        return number_rows_written

    def table_name(self):
        """The name of the bigquery working table for practices

        """
        return "%s_%s" % (settings.BQ_PRACTICE_TABLE_PREFIX, self.measure.id)

    def calculate_practice_ratios(self):
        """Given a measure defition, construct a BigQuery query which computes
        numerator/denominator ratios for practices.

        See also comments in SQL.

        """
        m = self.measure
        numerator_aliases = ''
        denominator_aliases = ''
        aliased_numerators = ''
        aliased_denominators = ''
        for col in self._get_col_aliases('denominator'):
            denominator_aliases += ", denom.%s AS denom_%s" % (col, col)
            aliased_denominators += ", denom_%s" % col
        for col in self._get_col_aliases('numerator'):
            numerator_aliases += ", num.%s AS num_%s" % (col, col)
            aliased_numerators += ", num_%s" % col
<<<<<<< HEAD
        sql_path = os.path.join(
            self.fpath, "./measure_sql/practice_ratios.sql")
        with open(sql_path, "r") as sql_file:
            sql = sql_file.read()
            sql = sql.format(
                numerator_from=m.numerator_from,
                numerator_where=m.numerator_where,
                numerator_columns=m.columns_for_select('numerator'),
                denominator_columns=m.columns_for_select('denominator'),
                denominator_from=m.denominator_from,
                denominator_where=m.denominator_where,
                numerator_aliases=numerator_aliases,
                denominator_aliases=denominator_aliases,
                aliased_denominators=aliased_denominators,
                aliased_numerators=aliased_numerators,
                practices_from=self.full_practices_table_name(),
                start_date=self.start_date,
                end_date=self.end_date
=======
>>>>>>> dc53e905

        context = {
            'numerator_from': self.measure['numerator_from'],
            'numerator_where': numerator_where,
            'numerator_columns': " ".join(
                utils.get_columns_for_select(self.measure, 'numerator')),
            'denominator_columns': " ".join(
                utils.get_columns_for_select(self.measure, 'denominator')),
            'denominator_from': self.measure['denominator_from'],
            'denominator_where': denominator_where,
            'numerator_aliases': numerator_aliases,
            'denominator_aliases': denominator_aliases,
            'aliased_denominators': aliased_denominators,
            'aliased_numerators': aliased_numerators,
            'practices_from': self.full_practices_table_name(),
            'start_date': self.start_date,
            'end_date': self.end_date

        }

        self.insert_rows_from_query(
            'practice_ratios',
            self.table_name(),
            context
        )

    def calculate_global_centiles_for_practices(self):
        """Compute overall sums and centiles for each practice."""
        extra_fields = []
        # Add prefixes to the select columns so we can reference the
        # joined tables (bigquery legacy SQL flattens columns names
        # from subqueries using table alias + underscore)
        for col in self._get_col_aliases('numerator'):
            extra_fields.append("num_" + col)
        for col in self._get_col_aliases('denominator'):
            extra_fields.append("denom_" + col)
        extra_select_sql = ""
        for f in extra_fields:
            extra_select_sql += ", SUM(%s) as %s" % (f, f)
        if self.measure.is_cost_based:
            extra_select_sql += (
                ", "
                "(SUM(denom_cost) - SUM(num_cost)) / (SUM(denom_quantity)"
                "- SUM(num_quantity)) AS cost_per_denom,"
                "SUM(num_cost) / SUM(num_quantity) as cost_per_num")

        self._query_and_write_global_centiles(
            'global_deciles_practices',
            extra_select_sql
        )

    def calculate_cost_savings_for_practices(self):
        """Append cost savings column to the Practice working table"""
        context = {
            'local_table': self.full_table_name(),
            'global_table': self.full_globals_table_name(),
            'unit': 'practice'
        }
        self.insert_rows_from_query('cost_savings', self.table_name(), context)

    def write_practice_ratios_to_database(self):
        """Copy the bigquery ratios data to the local postgres database.

        Returns number of rows written.

        Uses COPY command via a CSV file for performance as this can
        be a very large number, especially when computing many months'
        data at once.  We drop and then recreate indexes to improve
        load time performance.

        """
        fieldnames = ['pct_id', 'measure_id', 'num_items', 'numerator',
                      'denominator', 'month',
                      'percentile', 'calc_value', 'denom_items',
                      'denom_quantity', 'denom_cost', 'num_cost',
                      'num_quantity', 'practice_id', 'cost_savings']
        f = tempfile.TemporaryFile(mode='r+')
        writer = csv.DictWriter(f, fieldnames=fieldnames)
        c = 0
        # Write the data we want to load into a file
<<<<<<< HEAD
        for datum in self.get_rows(self.table_name()):
            datum['measure_id'] = self.measure.id
            if self.measure.is_cost_based:
=======
        for datum in self.get_rows_as_dicts(self.table_name()):
            datum['measure_id'] = self.measure_id
            if self.measure['is_cost_based']:
>>>>>>> dc53e905
                datum['cost_savings'] = json.dumps(convertSavingsToDict(datum))
            datum['percentile'] = normalisePercentile(datum['percentile'])
            writer.writerow(datum)
            c += 1
        # load data
        copy_str = "COPY frontend_measurevalue(%s) FROM STDIN "
        copy_str += "WITH (FORMAT CSV)"
        self.log(copy_str % ", ".join(fieldnames))
        f.seek(0)
        with connection.cursor() as cursor:
            cursor.copy_expert(copy_str % ", ".join(fieldnames), f)
        f.close()
        self.log("Wrote %s values" % c)
        return c


class CCGCalculation(MeasureCalculation):
    def calculate(self):
        """Calculate ratios, centiles and (optionally) cost savings at a
        CCG level, and write these to the database.

        """
        self.log("Calculating CCG ratios")
        self.calculate_ccg_ratios()
        self.log("Adding rank to CCG ratios")
        self.add_percent_rank()
        self.log("Calculating global CCG centiles")
        self.calculate_global_centiles_for_ccgs()
        if self.measure.is_cost_based:
            self.log("Calculating CCG cost savings")
            self.calculate_cost_savings_for_ccgs()
        self.log("Writing CCG data to postgres")
        number_rows_written = self.write_ccg_ratios_to_database()
        return number_rows_written

    def table_name(self):
        """The name of the bigquery working table for CCGs

        """
        return "%s_%s" % (settings.BQ_CCG_TABLE_PREFIX, self.measure.id)

    def calculate_ccg_ratios(self):
        """Sums all the fields in the per-practice table, grouped by
        CCG. Stores in a new table.

        """
<<<<<<< HEAD
        with open(os.path.join(
              self.fpath, "./measure_sql/ccg_ratios.sql")) as sql_file:
            sql = sql_file.read()
            numerator_aliases = denominator_aliases = ''
            for col in self._get_col_aliases('denominator'):
                denominator_aliases += ", SUM(denom_%s) AS denom_%s" % (
                    col, col)
            for col in self._get_col_aliases('numerator'):
                numerator_aliases += ", SUM(num_%s) AS num_%s" % (col, col)
            from_table = PracticeCalculation(
                self.measure, under_test=self.under_test).full_table_name()
            sql = sql.format(denominator_aliases=denominator_aliases,
                             numerator_aliases=numerator_aliases,
                             from_table=from_table)
            self.query_and_return(sql, self.table_name())
=======
        numerator_aliases = denominator_aliases = ''
        for col in self._get_col_aliases('denominator'):
            denominator_aliases += ", SUM(denom_%s) AS denom_%s" % (
                col, col)
        for col in self._get_col_aliases('numerator'):
            numerator_aliases += ", SUM(num_%s) AS num_%s" % (col, col)
        from_table = PracticeCalculation(
            self.measure_id, under_test=self.under_test).full_table_name()

        context = {
            'denominator_aliases': denominator_aliases,
            'numerator_aliases': numerator_aliases,
            'from_table': from_table
        }
        self.insert_rows_from_query('ccg_ratios', self.table_name(), context)
>>>>>>> dc53e905

    def calculate_global_centiles_for_ccgs(self):
        """Adds CCG centiles to the already-existing CCG centiles table

        """
        extra_fields = []
        # Add prefixes to the select columns so we can reference the
        # joined tables (bigquery legacy SQL flattens columns names
        # from subqueries using table alias + underscore)
        for col in self._get_col_aliases('numerator'):
            extra_fields.append("num_" + col)
        for col in self._get_col_aliases('denominator'):
            extra_fields.append("denom_" + col)
        extra_select_sql = ""
        for f in extra_fields:
            extra_select_sql += ", practice_deciles.%s as %s" % (f, f)
        if self.measure.is_cost_based:
            extra_select_sql += (
                ", practice_deciles.cost_per_denom AS cost_per_denom"
                ", practice_deciles.cost_per_num AS cost_per_num")

        self._query_and_write_global_centiles(
            'global_deciles_ccgs',
            extra_select_sql
        )

    def calculate_cost_savings_for_ccgs(self):
        """Appends cost savings column to the CCG ratios table"""
        context = {
            'local_table': self.full_table_name(),
            'global_table': self.full_globals_table_name(),
            'unit': 'ccg'
        }
        self.insert_rows_from_query('cost_savings', self.table_name(), context)

    def write_ccg_ratios_to_database(self):
        """Create measure values for CCG ratios (these are distinguished from
        practice ratios by having a NULL practice_id).

        Retuns number of rows written.

        """
        with transaction.atomic():
            c = 0
<<<<<<< HEAD
            for datum in self.get_rows(self.table_name()):
                datum['measure_id'] = self.measure.id
                if self.measure.is_cost_based:
=======
            for datum in self.get_rows_as_dicts(self.table_name()):
                datum['measure_id'] = self.measure_id
                if self.measure['is_cost_based']:
>>>>>>> dc53e905
                    datum['cost_savings'] = convertSavingsToDict(datum)
                datum['percentile'] = normalisePercentile(datum['percentile'])
                MeasureValue.objects.create(**datum)
                c += 1
        self.log("Wrote %s CCG measures" % c)
        return c


@contextmanager
def conditional_constraint_and_index_reconstructor(options):
    if 'measure' in options and options['measure']:
        # This is an optimisation that only makes sense when we're
        # updating the entire table.
        yield
    else:
        yield utils.constraint_and_index_reconstructor('frontend_measurevalue')<|MERGE_RESOLUTION|>--- conflicted
+++ resolved
@@ -79,6 +79,7 @@
                     measure, start_date=start_date, end_date=end_date,
                     verbose=verbose, under_test=options['test_mode']
                 )
+                measure = global_calculation.create_or_update_measure()
                 if options['definitions_only']:
                     continue
 
@@ -566,37 +567,14 @@
         for col in self._get_col_aliases('numerator'):
             numerator_aliases += ", num.%s AS num_%s" % (col, col)
             aliased_numerators += ", num_%s" % col
-<<<<<<< HEAD
-        sql_path = os.path.join(
-            self.fpath, "./measure_sql/practice_ratios.sql")
-        with open(sql_path, "r") as sql_file:
-            sql = sql_file.read()
-            sql = sql.format(
-                numerator_from=m.numerator_from,
-                numerator_where=m.numerator_where,
-                numerator_columns=m.columns_for_select('numerator'),
-                denominator_columns=m.columns_for_select('denominator'),
-                denominator_from=m.denominator_from,
-                denominator_where=m.denominator_where,
-                numerator_aliases=numerator_aliases,
-                denominator_aliases=denominator_aliases,
-                aliased_denominators=aliased_denominators,
-                aliased_numerators=aliased_numerators,
-                practices_from=self.full_practices_table_name(),
-                start_date=self.start_date,
-                end_date=self.end_date
-=======
->>>>>>> dc53e905
 
         context = {
-            'numerator_from': self.measure['numerator_from'],
-            'numerator_where': numerator_where,
-            'numerator_columns': " ".join(
-                utils.get_columns_for_select(self.measure, 'numerator')),
-            'denominator_columns': " ".join(
-                utils.get_columns_for_select(self.measure, 'denominator')),
-            'denominator_from': self.measure['denominator_from'],
-            'denominator_where': denominator_where,
+            'numerator_from': m.numerator_from,
+            'numerator_where': m.numerator_where,
+            'numerator_columns': m.columns_for_select('numerator'),
+            'denominator_columns': m.columns_for_select('denominator'),
+            'denominator_from': m.denominator_from,
+            'denominator_where': m.denominator_where,
             'numerator_aliases': numerator_aliases,
             'denominator_aliases': denominator_aliases,
             'aliased_denominators': aliased_denominators,
@@ -667,15 +645,9 @@
         writer = csv.DictWriter(f, fieldnames=fieldnames)
         c = 0
         # Write the data we want to load into a file
-<<<<<<< HEAD
-        for datum in self.get_rows(self.table_name()):
+        for datum in self.get_rows_as_dicts(self.table_name()):
             datum['measure_id'] = self.measure.id
             if self.measure.is_cost_based:
-=======
-        for datum in self.get_rows_as_dicts(self.table_name()):
-            datum['measure_id'] = self.measure_id
-            if self.measure['is_cost_based']:
->>>>>>> dc53e905
                 datum['cost_savings'] = json.dumps(convertSavingsToDict(datum))
             datum['percentile'] = normalisePercentile(datum['percentile'])
             writer.writerow(datum)
@@ -722,23 +694,6 @@
         CCG. Stores in a new table.
 
         """
-<<<<<<< HEAD
-        with open(os.path.join(
-              self.fpath, "./measure_sql/ccg_ratios.sql")) as sql_file:
-            sql = sql_file.read()
-            numerator_aliases = denominator_aliases = ''
-            for col in self._get_col_aliases('denominator'):
-                denominator_aliases += ", SUM(denom_%s) AS denom_%s" % (
-                    col, col)
-            for col in self._get_col_aliases('numerator'):
-                numerator_aliases += ", SUM(num_%s) AS num_%s" % (col, col)
-            from_table = PracticeCalculation(
-                self.measure, under_test=self.under_test).full_table_name()
-            sql = sql.format(denominator_aliases=denominator_aliases,
-                             numerator_aliases=numerator_aliases,
-                             from_table=from_table)
-            self.query_and_return(sql, self.table_name())
-=======
         numerator_aliases = denominator_aliases = ''
         for col in self._get_col_aliases('denominator'):
             denominator_aliases += ", SUM(denom_%s) AS denom_%s" % (
@@ -746,7 +701,7 @@
         for col in self._get_col_aliases('numerator'):
             numerator_aliases += ", SUM(num_%s) AS num_%s" % (col, col)
         from_table = PracticeCalculation(
-            self.measure_id, under_test=self.under_test).full_table_name()
+            self.measure.id, under_test=self.under_test).full_table_name()
 
         context = {
             'denominator_aliases': denominator_aliases,
@@ -754,7 +709,6 @@
             'from_table': from_table
         }
         self.insert_rows_from_query('ccg_ratios', self.table_name(), context)
->>>>>>> dc53e905
 
     def calculate_global_centiles_for_ccgs(self):
         """Adds CCG centiles to the already-existing CCG centiles table
@@ -799,15 +753,9 @@
         """
         with transaction.atomic():
             c = 0
-<<<<<<< HEAD
-            for datum in self.get_rows(self.table_name()):
+            for datum in self.get_rows_as_dicts(self.table_name()):
                 datum['measure_id'] = self.measure.id
                 if self.measure.is_cost_based:
-=======
-            for datum in self.get_rows_as_dicts(self.table_name()):
-                datum['measure_id'] = self.measure_id
-                if self.measure['is_cost_based']:
->>>>>>> dc53e905
                     datum['cost_savings'] = convertSavingsToDict(datum)
                 datum['percentile'] = normalisePercentile(datum['percentile'])
                 MeasureValue.objects.create(**datum)
