--- conflicted
+++ resolved
@@ -26,13 +26,8 @@
 {% for p in practices %}
 var practice = {
     name: '{{ p.name }} ',
-<<<<<<< HEAD
-    code: '{{ p.postcode }}',
+    code: '{{ p.postcode }}{{ p.inactive_status_suffix }}',
     url: "{% url 'practice_home_page' p.code %}"
-=======
-    code: '{{ p.postcode }}{{ p.inactive_status_suffix }}',
-    url: "{% url 'measures_for_one_practice' p.code %}"
->>>>>>> 5ba542b2
 };
 allItems.push(practice);
 {% endfor %}
