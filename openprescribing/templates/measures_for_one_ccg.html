--- conflicted
+++ resolved
@@ -49,15 +49,12 @@
 </div>
 
 <hr/>
-<<<<<<< HEAD
 
 {% include '_measures_heading.html' with entity_type='CCG' %}
 {% include '_measures_panel.html' %}
-=======
-{% include '_measures_panel.html' with entity_type='CCG' %}
->>>>>>> 24b872bf
 
 <hr/>
+
 {% include '_get_in_touch.html' %}
 {% endblock %}
 
@@ -71,4 +68,5 @@
 };
 </script>
 {% conditional_js 'measures' %}
+
 {% endblock %}