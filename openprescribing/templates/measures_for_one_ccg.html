--- conflicted
+++ resolved
@@ -40,16 +40,11 @@
 </div>
 
 <hr/>
-<<<<<<< HEAD
 <h2>Openprescribing Labs</h2>
 <p>
 We're working on new features for Openprescribing.  The first new feature is <a href="{% url 'ccg_price_per_unit' ccg.code  %}">a list of this CCG's top cost-saving opportunities</a>.</p>
 <h2>Measures</h2>
-<p>We have brought together various prescribing measures to show how this organisation compares with its peers across NHS England. These are indicative only, and should be approached with caution. <a href='{% url 'caution' %}#metrics'>Read more about measures</a>.</p>
-=======
-
-<p>We have brought together various prescribing measures to show how this organisation compares with its peers across the NHS in England. These are indicative only, and should be approached with caution. <a href='{% url 'faq' %}#measureinterpret'>Read more about measures</a>.</p>
->>>>>>> f819e060
+<p>We have brought together various prescribing measures to show how this organisation compares with its peers across NHS England. These are indicative only, and should be approached with caution. <a href='{% url 'faq' %}#measureinterpret'>Read more about measures</a>.</p>
 
 <p id="perfsummary">Loading...</p>
 
