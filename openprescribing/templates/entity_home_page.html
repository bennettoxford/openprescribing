--- conflicted
+++ resolved
@@ -202,40 +202,13 @@
 {% block extra_js %}
 <script>
   var maxZoom = 6;
-<<<<<<< HEAD
-  var measureData = {
-  'orgType': '{{ entity_type }}',
-  'rollUpBy': 'measure_id',
-  'orgId': '{{ entity.code }}',
-  specificMeasures: [
-  {
-  'measure': '{{ measure.id }}',
-  'chartContainerId': '#top-measure-container',
-  'orgId': '{{ entity.code }}',
-  'parentOrg': {% if parent_code %}'{{ parent_code }}'{% else %}null{% endif %},
-  'orgName': '{{ entity.name }}',
-  },
-  {
-  'measure': 'lpzomnibus',
-  'chartContainerId': '#lpzomnibus-container',
-  'orgId': '{{ entity.code }}',
-  'parentOrg': {% if parent_code %}'{{ parent_code }}'{% else %}null{% endif %},
-  'orgName': '{{ entity.name }}',
-  },
-
-  ]
-  };
-
-$.getJSON(
-  "/api/1.0/ghost_generics/?entity_code={{ entity.code }}&date={{ date|date:"Y-m-d"}}&entity_type={{ entity_type }}&group_by=all&format=json", function(data) {
-  function numberWithCommas(x) {
-     return Math.round(x).toString().replace(/\B(?=(\d{3})+(?!\d))/g, ",");
-  }
-  $('#ghost-total').html(numberWithCommas(data[0]['possible_savings']));
-});
-
-=======
->>>>>>> 20e726e0
+  $.getJSON(
+    "/api/1.0/ghost_generics/?entity_code={{ entity.code }}&date={{ date|date:"Y-m-d"}}&entity_type={{ entity_type }}&group_by=all&format=json", function(data) {
+    function numberWithCommas(x) {
+      return Math.round(x).toString().replace(/\B(?=(\d{3})+(?!\d))/g, ",");
+    }
+    $('#ghost-total').html(numberWithCommas(data[0]['possible_savings']));
+  });
 </script>
 {{ measure_options|json_script:"measure-options" }}
 {% conditional_js 'measures' %}
