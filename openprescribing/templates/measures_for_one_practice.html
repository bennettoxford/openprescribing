{% extends "base.html" %}
{% load template_extras %}
{% load humanize %}

{% block title %}Prescribing measures for {{ practice }}{% endblock %}
{% block active_class %}practice{% endblock %}

{% block extra_css %}
<link href='https://api.mapbox.com/mapbox.js/v2.2.1/mapbox.css' rel='stylesheet' />
{% endblock extra_css %}

{% block content %}

<h1>{{ practice }}</h1>
<div class="row">
  <div class="col-md-12">
    <img src="/static/img/bang.jpg" style="float: left; margin: 10px">
    <p>
      Latest features from <strong>OpenPrescribing Labs</strong>:
      <a href="{% url 'practice_price_per_unit' practice.code %}">a
      tool to catch up to £400m of NHS savings</a> per month;
      and <a href="{% url 'measures_for_one_practice' practice.code %}?tags=lowpriority">
      measures for NHS England's list of low value prescription items</a></p>
  </div>
</div>

<div class="row" id="intro">
  <div class="col-md-6">
    <p>Address: {{ practice.address_pretty }}</p>
    {% if practice.ccg %}
      <p>Part of CCG: <a href="{% url 'measures_for_one_ccg' practice.ccg.code %}">{{ practice.ccg.name }}</a></p>
    {% endif %}
    {% if practice.list_size_13 %}
      <p class="lead">Registered patients in 2013/14: {{ practice.list_size_13|intcomma }}</p>
    {% endif %}
    <p>Current practice type: {{ practice.get_setting_display }}</p>

  </div>

  <div class="col-md-6" id="map-container">
    <div id="map-measure"></div>
    <small>Practice locations are approximate, based on postcode.</small>
  </div>
</div>

<hr/>

{% if practice.setting != 4 %}
  <div class="alert alert-warning" role="alert">
    <strong>Warning!</strong> {{ practice.name }} is not a standard GP practice, so may have very low numbers for some of these dashboards. Don't be surprised if some of the graphs look strange.
  </div>
{% endif %}

<<<<<<< HEAD
<h2><img src="/static/img/bang.jpg" style="float: left; margin: 10px">Openprescribing Labs</h2>
<p>
We have experimental new features. Our first is this: <a href="{% url 'practice_price_per_unit' practice.code  %}">a tool to catch up to £400m of NHS savings</a> per year!</p>

<h2>Measures</h2>

<p>We have brought together various prescribing measures to show how this organisation compares with its peers across NHS England. These are indicative only, and should be approached with caution. <a href="{% url 'faq' %}#measureinterpret">Read more about measures</a>.</p>

<p id="perfsummary">Loading...</p>

=======
>>>>>>> 0b2c3fc8
{% include '_measures_panel.html' with entity_type='practice' %}

<hr/>

{% include '_get_in_touch.html' %}

<small id="location">Practice locations based on <a href="http://systems.hscic.gov.uk/data/ods/datadownloads/onsdata">data from HSCIC/ONS</a>. Contains OS data © Crown copyright and database right 2016, Royal Mail data © Royal Mail copyright and database right 2016, National Statistics data © Crown copyright and database right 2016.</small>

<script>
var measureData = {
    'tags': '{{ request.GET.tags|default:"core" }}',
    'orgId': '{{ practice.code }}',
    'parentOrg': '{{ practice.ccg.code }}',
    'orgName': '{{ practice.name }}',
    'orgType': 'practice'
};
</script>
{% conditional_js 'measures' %}

{% endblock %}<|MERGE_RESOLUTION|>--- conflicted
+++ resolved
@@ -51,19 +51,6 @@
   </div>
 {% endif %}
 
-<<<<<<< HEAD
-<h2><img src="/static/img/bang.jpg" style="float: left; margin: 10px">Openprescribing Labs</h2>
-<p>
-We have experimental new features. Our first is this: <a href="{% url 'practice_price_per_unit' practice.code  %}">a tool to catch up to £400m of NHS savings</a> per year!</p>
-
-<h2>Measures</h2>
-
-<p>We have brought together various prescribing measures to show how this organisation compares with its peers across NHS England. These are indicative only, and should be approached with caution. <a href="{% url 'faq' %}#measureinterpret">Read more about measures</a>.</p>
-
-<p id="perfsummary">Loading...</p>
-
-=======
->>>>>>> 0b2c3fc8
 {% include '_measures_panel.html' with entity_type='practice' %}
 
 <hr/>
