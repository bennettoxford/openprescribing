--- conflicted
+++ resolved
@@ -51,10 +51,6 @@
   </div>
 {% endif %}
 
-<<<<<<< HEAD
-{% include '_measures_heading.html' with entity_type='practice' %}
-{% include '_measures_panel.html' %}
-=======
 {% if practice.is_inactive %}
   <div class="alert alert-warning" role="alert">
     Note: {{ practice.name }} is listed as <strong>{{ practice.get_status_code_display }}</strong>.
@@ -66,8 +62,8 @@
   </div>
 {% endif %}
 
-{% include '_measures_panel.html' with entity_type='practice' %}
->>>>>>> 5ba542b2
+{% include '_measures_heading.html' with entity_type='practice' %}
+{% include '_measures_panel.html' %}
 
 <hr/>
 
