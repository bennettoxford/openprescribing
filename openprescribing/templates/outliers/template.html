--- conflicted
+++ resolved
@@ -45,19 +45,12 @@
                         </p>
                         <div class="collapse" id="explainerTextCollapse">
                             <p>This report has been developed to automatically identify prescribing patterns at a chemical level which are furthest away from “typical prescribing” and can be classified as an “outlier”. We calculate the number of prescriptions
-<<<<<<< HEAD
                                 for each chemical in the <a href="https://www.thedatalab.org/blog/161/prescribing-data-bnf-codes">BNF coding system</a>, the count of all prescriptions within that chemical's BNF subparagraph, for prescriptions dispensed
                                 between {{ from_date }} and {{ to_date }}. We then calculate the ratio of these counts along with the mean and standard deviation of those ratios across all {{ fmt_entity_type }}s. From this we can calculate the “z-score”,
                                 which is a measure of how many standard deviations a given {{ fmt_entity_type }} is from the population mean. We then rank your “z-scores” to find the top {{ n_outliers }} results where prescribing is an outlier for prescribing
                                 higher than its peers and those where it is an outlier for prescribing lower than its peers.
                             </p>
                             <p>For each outlier chemical, a kernel density estimation plot of all {{ fmt_entity_type }}'s chemical:subparagraph ratios is provided, with this {{ fmt_entity_type }}'s ratio overlaid in red.
-=======
-                                for each chemical in the <a href="https://www.bennett.ox.ac.uk/blog/2017/04/prescribing-data-bnf-codes/">BNF coding system</a> using the BNF subparagraph as a denominator, for prescriptions dispensed between {{ from_date }} and
-                                {{ to_date }}. We then calculate the mean and standard deviation for each numerator and denominator pair across all practices/CCGs/PCNs/STPs. From this we can calculate the “z-score”, which is a measure of how many standard
-                                deviations a given practice/CCG/PCN/STP is from the population mean. We then rank your “z-scores” to find the top 5 results where prescribing is an outlier for prescribing higher than its peers and those where it is an
-                                outlier for prescribing lower than its peers.
->>>>>>> 5bde406d
                             </p>
                             <p>It is important to remember that this information was generated automatically and it is therefore likely that some of the behaviour is warranted. This report seeks only to collect information about where this variation may
                                 be warranted and where it might not, to inform research on this topic. Our full analytical method code is openly available on GitHub <a href="https://github.com/ebmdatalab/outliers/">here</a>.
