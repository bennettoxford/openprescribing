--- conflicted
+++ resolved
@@ -144,8 +144,6 @@
     # old page redirects
     url(r'^caution/$', RedirectView.as_view(
         pattern_name='faq', permanent=True)),
-<<<<<<< HEAD
-=======
     url(r'^practice/(?P<code>[A-Z\d]+)/measures/$',
         RedirectView.as_view(
             permanent=True, pattern_name='measures_for_one_practice'),
@@ -161,5 +159,4 @@
         frontend_views.measures_for_one_ccg,
         name='measures_for_one_ccg_tracking'),
 
->>>>>>> 24b872bf
 ]