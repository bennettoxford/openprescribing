--- conflicted
+++ resolved
@@ -20,20 +20,7 @@
     "low_is_good": true,
     "numerator_type": "bnf_cost",
     "numerator_where": [
-<<<<<<< HEAD
        "WHERE ieee_divide(actual_cost, items) >= 100"
-=======
-       "ieee_divide(total_actual_cost, NULLIF(total_items, 0)) >= 100"
-    ],
-    "numerator_bnf_codes_query": [
-      "SELECT DISTINCT bnf_code ",
-      "FROM ( ",
-      "SELECT bnf_code, bnf_name, SUM(actual_cost) AS total_actual_cost, SUM(items) AS total_items ",
-      "FROM {hscic}.normalised_prescribing ",
-      "GROUP BY bnf_code, bnf_name",
-      ")",
-      "WHERE ieee_divide(total_actual_cost, NULLIF(total_items, 0)) >= 100 "
->>>>>>> a5f8f1f3
     ],
     "denominator_type": "bnf_cost",
     "authored_by": "",
