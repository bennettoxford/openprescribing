--- conflicted
+++ resolved
@@ -242,20 +242,7 @@
         sudo_script('setup_cron.sh %s' % crontab_path)
 
 
-<<<<<<< HEAD
-@task
-def clear_cloudflare():
-    with prefix('source .venv/bin/activate'):
-        run("python deploy/clear_cache.py")
-
-
-@task
-def deploy(environment, force_build=False, branch='master'):
-    if 'CF_API_KEY' not in os.environ:
-        abort("Expected variables (e.g. `CF_API_KEY`) not found in environment")
-=======
 def setup_env_from_environment(environment):
->>>>>>> a337d4ab
     if environment not in environments:
         abort("Specified environment must be one of %s" %
               ",".join(environments.keys()))
